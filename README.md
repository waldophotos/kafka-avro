--- conflicted
+++ resolved
@@ -331,7 +331,6 @@
     * `grunt release:major` for major number jump.
 
 ## Release History
-<<<<<<< HEAD
 - **3.1.0**, *24 Apr 2020* 
     - Fixing shouldFailWhenSchemaIsMissing property
     - Reimplementing  `RecordNameStrategy`(io.confluent.kafka.serializers.subject.RecordNameStrategy) and `TopicRecordNameStrategy`(io.confluent.kafka.serializers.subject.TopicRecordNameStrategy) to use
@@ -339,10 +338,8 @@
       To use this future you need to define `__schemaName` property on your objects.
     - You can now also specify `__id` of the schema directly. This allows overriding the schema version, otherwise kafka producer will always use the latest version of the schema.
     - Deep coping avsc parse options when registering schema. Avsc will add a registry to those options and if we try to parse a schema with the same name again it will fail e.g. with fetch all versions enabled, trying to avsc.parse an evolved version of the same schema will throw an exception that there is a duplicate schema in the registry.
-=======
 - **3.0.3**, *15 May 2020*
     - Adds support for string type schema registry keys parameter, feature by [OleksandrKrupko](github.com/OleksandrKrupko).
->>>>>>> ee5fcaaa
 - **3.0.2**, *14 Jan 2020*
     - Adds support for basic authentication to schema registry, using Axios auth Request Config parameter, feature by [Bookaway](github.com/Bookaway).
 - **3.0.1**, *13 Jan 2020*
