# kafka-avro

> Node.js bindings for librdkafka with Avro schema serialization.

[![CircleCI](https://circleci.com/gh/waldophotos/kafka-avro/tree/master.svg?style=svg)](https://circleci.com/gh/waldophotos/kafka-avro/tree/master)

The kafka-avro library is a wrapper that combines the [node-rdkafka][node-rdkafka] and [avsc][avsc] libraries to allow for Production and Consumption of messages on kafka validated and serialized by Avro.

## Install

Install the module using NPM:

```
npm install kafka-avro --save
```

## Documentation

The kafka-avro library operates in the following steps:

1. You provide your Kafka Brokers and Schema Registry (SR) Url to a new instance of kafka-avro.
1. You initialize kafka-avro, that will tell the library to query the SR for all registered schemas, evaluate and store them in runtime memory.
1. kafka-avro will then expose the `getConsumer()` and `getProducer()` methods, which both return instances of the corresponding Constructors from the [node-rdkafka][node-rdkafka] library.

The instances of "node-rdkafka" that are returned by kafka-avro are hacked so as to intercept produced and consumed messages and run them by the Avro de/serializer along with Confluent's Schema Registry Magic Byte and Schema Id.

You are highly encouraged to read the ["node-rdkafka" documentation](https://blizzard.github.io/node-rdkafka/current/), as it explains how you can use the Producer and Consumer instances as well as check out the [available configuration options of node-rdkafka](https://github.com/edenhill/librdkafka/blob/2213fb29f98a7a73f22da21ef85e0783f6fd67c4/CONFIGURATION.md).

### node-rdkafka CODES

The `Kafka.CODES` enumeration of constant values provided by the "node-rdkafka" library is also available as a static var at:

```js
const KafkaAvro = require('kafka-avro');

console.log(KafkaAvro.CODES);
```

### Initialize kafka-avro

```js
const KafkaAvro = require('kafka-avro');

const kafkaAvro = new KafkaAvro({
    kafkaBroker: 'localhost:9092',
    schemaRegistry: 'http://localhost:8081',
});

// Query the Schema Registry for all topic-schema's
// fetch them and evaluate them.
kafkaAvro.init()
    .then(function() {
        console.log('Ready to use');
    });
```

### Kafka-avro options

When instantiating kafka-avro you may pass the following options:

* `kafkaBroker` **String REQUIRED** The url or comma delimited strings pointing to your kafka brokers.
* `schemaRegistry` **String REQUIRED** The url to the Schema Registry.
* `topics` **Array of Strings** You may optionally define specific topics to be fetched by kafka-avro vs fetching schemas for all the topics which is the default behavior.
* `fetchAllVersions` **Boolean** Set to true to fetch all versions for each topic, use it when updating of schemas is often in your environment.
* `fetchRefreshRate` **Number** The pooling time (in seconds) to the schemas be fetched and updated in background. This is useful to keep with schemas changes in production. The default value is `0` seconds (disabled).
* `parseOptions` **Object** Schema parse options to pass to `avro.parse()`. `parseOptions.wrapUnions` is set to `true` by default.
* `httpsAgent` **Object** initialized [https Agent class](https://nodejs.org/api/https.html#https_class_https_agent)
* `shouldFailWhenSchemaIsMissing` **Boolean** Set to true if producing a message for which no AVRO schema can be found should throw an error
* `keySubjectStrategy` **String** A SubjectNameStrategy for key. It is used by the Avro serializer to determine the subject name under which the event record schemas should be registered in the schema registry. The default is TopicNameStrategy. Allowed values are [TopicRecordNameStrategy, TopicNameStrategy, RecordNameStrategy]
* `valueSubjectStrategy` **String** **String** A SubjectNameStrategy for value. It is used by the Avro serializer to determine the subject name under which the event record schemas should be registered in the schema registry. The default is TopicNameStrategy. Allowed values are [TopicRecordNameStrategy, TopicNameStrategy, RecordNameStrategy]

### Producer

> NOTICE: You need to initialize kafka-avro before you can produce or consume messages.

By invoking the `kafkaAvro.getProducer()` method, kafka-avro will instantiate a Producer, make it connect and wait for it to be ready before the promise is resolved.

```js
kafkaAvro.getProducer({
  // Options listed bellow
})
    // "getProducer()" returns a Bluebird Promise.
    .then(function(producer) {
        const topicName = 'test';

        producer.on('disconnected', function(arg) {
          console.log('producer disconnected. ' + JSON.stringify(arg));
        });

        const value = {name:'John'};
        const key = 'key';

        // if partition is set to -1, librdkafka will use the default partitioner
        const partition = -1;
        producer.produce(topicName, partition, value, key);
    })
```

What kafka-avro basically does is wrap around node-rdkafka and intercept the produce method to validate and serialize the message.

* [node-rdkafka Producer Tutorial](https://blizzard.github.io/node-rdkafka/current/tutorial-producer_.html)
* [Full list of Producer's options](https://github.com/edenhill/librdkafka/blob/2213fb29f98a7a73f22da21ef85e0783f6fd67c4/CONFIGURATION.md)

### Consumer

> NOTICE: You need to initialize kafka-avro before you can produce or consume messages.

By invoking the `kafkaAvro.getConsumer()` method, kafka-avro will instantiate a Consumer, listen on log, error and disconnect events and return it to you. Depending on the consuming pattern you follow you may or may not need to perform a `connect()`.

#### Consumer using events to consume

When consuming topics using the `data` event you will need to perform a `connect()` as per node-rdkafka documentation:

```js
kafkaAvro.getConsumer({
  'group.id': 'librd-test',
  'socket.keepalive.enable': true,
  'enable.auto.commit': true,
})
  // the "getConsumer()" method will return a bluebird promise.
  .then(function(consumer) {
    // Perform a consumer.connect()
    return new Promise(function (resolve, reject) {
      consumer.on('ready', function() {
        resolve(consumer);
      });

      consumer.connect({}, function(err) {
        if (err) {
          reject(err);
          return;
        }
        resolve(consumer); // depend on Promises' single resolve contract.
      });
    });
  })
  .then(function(consumer) {
    // Subscribe and consume.
    const topicName = 'test';
    consumer.subscribe([topicName]);
    consumer.consume();
    consumer.on('data', function(rawData) {
      console.log('data:', rawData);
    });
  });
```

#### Consumer using streams to consume

```js
kafkaAvro.getConsumerStream({
  'group.id': 'librd-test',
  'socket.keepalive.enable': true,
  'enable.auto.commit': true,
},
{
  'request.required.acks': 1
},
{
  'topics': 'test'
})
  .then(function(stream) {
      stream.on('error', function(err) {
        if (err) console.log(err);
        process.exit(1);
      });

      stream.on('data', function (rawData) {
          console.log('data:', rawData)
      });

      stream.on('error', function(err) {
        console.log(err);
        process.exit(1);
      });

      stream.consumer.on('event.error', function(err) {
        console.log(err);
      })
  });
```


Same deal here, thin wrapper around node-rdkafka and deserialize incoming messages before they reach your consuming method.

* [node-rdkafka Consumer Tutorial](https://blizzard.github.io/node-rdkafka/current/tutorial-consumer.html)
* [Full list of Consumer's options](https://github.com/edenhill/librdkafka/blob/2213fb29f98a7a73f22da21ef85e0783f6fd67c4/CONFIGURATION.md)

#### Consumer Data Object

kafka-avro intercepts all incoming messages and augments the object with two more properties named `parsed` and `parsedKey`, which contained the avro deserialized object's value and key. Here is a breakdown of the properties included in the `message` object you receive when consuming messages:

* `value` **Buffer** The raw message buffer from Kafka.
* `size` **Number** The size of the message.
* `key` **String|Number** Partioning key used.
* `topic` **String** The topic this message comes from.
* `offset` **Number** The Kafka offset.
* `partition` **Number** The kafka partion used.
* `parsed` **Object** The avro deserialized value as a JS Object ltieral.
* `schemaId` **Number** The Registry Value Schema id of the consumed message.
* `parsedKey` **Object** The avro deserialized key as a JS Object ltieral.
* `schemaIdKey` **Number** The Registry Key Schema id of the consumed message.

The KafkaAvro instance also provides the following methods:

### Support for several event types in the same topic
Kafka Avro can support several events types in the same topic. This requires using TopicRecordNameStrategy strategy.

```js
const KafkaAvro = require('kafka-avro');

const kafkaAvro = new KafkaAvro({
    kafkaBroker: 'localhost:9092',
    schemaRegistry: 'http://localhost:8081',
    keySubjectStrategy: "TopicRecordNameStrategy",
    valueSubjectStrategy: "TopicRecordNameStrategy",
});

// Query the Schema Registry for all topic-schema's
// fetch them and evaluate them.
kafkaAvro.init()
    .then(function() {
        console.log('Ready to use');
    });
```

You can read more about this here : https://www.confluent.io/blog/put-several-event-types-kafka-topic/

### Logging

The Kafka Avro library logs messages using the [Bunyan logger](https://github.com/trentm/node-bunyan/). To enable logging you will have to define at least one of the needed ENV variables:

* `KAFKA_AVRO_LOG_LEVEL` Set it a valid Bunyan log level value to activate console logging (Typically you'd need either `info` or `debug` as values.)
* `KAFKA_AVRO_LOG_NO_COLORS` Set this to any value to disable color when logging.


#### KafkaAvro.getLogger()

> **WARNING** The logger will not emit any messages as it was expected, there is an [open issue on Bunyan's repository](https://github.com/trentm/node-bunyan/issues/479) pending a solution on this. So no logging for now.


> **NOTICE** This is a **static method** on the `KafkaAvro` constructor, not the instance. Therefore there is a single logger instance for the whole runtime.

**Returns** {Bunyan.Logger} [Bunyan logger](https://github.com/trentm/node-bunyan/) instance.

```js
const KafkaAvro = require('kafka-avro');
const fmt = require('bunyan-format');

const kafkaLog  = KafkaAvro.getLogger();

kafkaLog.addStream({
    type: 'stream',
    stream: fmt({
        outputMode: 'short',
        levelInString: true,
    }),
    level: 'info',
});
```

Read more about the [bunyan-format package](https://github.com/thlorenz/bunyan-format).

### Helper Methods

#### kafkaAvro.serialize(type, schemaId, value)

Serialize the provided value with Avro, including the magic Byte and schema id provided.

**Returns** {Buffer} Serialized buffer message.

* `type` {avsc.Type} The avro type instance.
* `schemaId` {number} The Schema Id in the SR.
* `value` {*} Any value to serialize.

#### kafkaAvro.deserialize(type, message)

Deserialize the provided message, expects a message that includes Magic Byte and schema id.

**Returns** {*} Deserialized message.

* `type` {avsc.Type} The avro type instance.
* `message` {Buffer} Message in byte code.

## Testing

You can use `docker-compose up` to up all the stack before you call your integration tests with `npm test`. How the integration tests are outside the containers, you will need set you `hosts` file to :

```
127.0.0.1 kafka
```


## Releasing

1. Update the changelog bellow.
1. Ensure you are on master.
1. Type: `grunt release`
    * `grunt release:minor` for minor number jump.
    * `grunt release:major` for major number jump.

## Release History
<<<<<<< HEAD
- **3.0.0**, *19 Sep 2019* 
    - Adds support for `RecordNameStrategy`(io.confluent.kafka.serializers.subject.RecordNameStrategy) and `TopicRecordNameStrategy`(io.confluent.kafka.serializers.subject.TopicRecordNameStrategy)
schema subject name strategy. The purpose of the new strategies is to allow to put several event types in the same kafka topic (https://www.confluent.io/blog/put-several-event-types-kafka-topic) (by [pleszczy](github.com/pleszczy))
    - Adds new optional config params `keySubjectStrategy` and `valueSubjectStrategy` to configure schema subject name strategy for message key and value. Supported strategies are
      `[TopicNameStrategy, TopicRecordNameStrategy, RecordNameStrategy]` (by [pleszczy](github.com/pleszczy))
=======
- **2.0.0**, *09 Sep 2019*
    - **Breaking change** Update version of node-rdkafka to ~v2.7.1 - this version uses `librdkafka` v1.1.0
>>>>>>> 94a1eaf7
- **1.2.1**, *06 Sep 2019*
    - Adds a new the optional config param `shouldFailWhenSchemaIsMissing` to let the producer fail when no schema could be found (instead of producing as JSON) (by [bfncs](https://github.com/bfncs))
- **1.2.0**, *03 March 2019*
    - Fixed cases when both key and value schemas were available, but the value was being serialized using the key schema (by [macabu](https://github.com/macabu))
    - Support for (de)serialization of keys. Added `parsedKey` and `schemaIdKey` to the consumer data object (by [macabu](https://github.com/macabu))
- **1.1.4**, *27 February 2019*
    - Adding clearInterval on periodic schema update, when dispose() called (by [mbieser](https://github.com/mbieser))
- **1.1.3**, *02 January 2019*
    - Fixing broken `fetchAllVersions` feature (by [ricardohbin](https://github.com/ricardohbin))
- **1.1.2**, *08 November 2018*
    - Handle topics which use identical schemas (by [scottwd9](https://github.com/scottwd9))
- **1.1.1**, *23 August 2018*
    - Set `schemaMeta` for key schemas also (by [eparreno](https://github.com/eparreno))
- **1.1.0**, *06 August 2018*
    - Updating to node-rdkafka v2.3.4 (by [ricardohbin](https://github.com/ricardohbin))
- **1.0.6**, *11 July 2018*
    - Adding the `fetchRefreshRate` parameter, to set a way to update the schemas after the app initialization. (by [ricardohbin](https://github.com/ricardohbin))
- **1.0.5**, *27 June 2018*
    - Fixes kafka-producer to pass timestamp and opaque correctly (by [javierholguera](https://github.com/javierholguera))
- **1.0.4**, *30 May 2018*
    - Allowing schema-registry urls with paths (by [941design](https://github.com/941design))
- **1.0.3**, *28 May 2018*
    - Added support for providing configured https.Agent to support schema-registry using private certificates. (by [scottchapman](https://github.com/scottchapman))
- **1.0.2**, *23 Apr 2018*
    - Using URL module instead of strings to resolve schema registry urls. (by [ricardohbin](https://github.com/ricardohbin))
- **1.0.1**, *03 Apr 2018*
    - **Breaking change**: New consumer stream API, changes in producer and fixing all integration tests (by [ricardohbin](https://github.com/ricardohbin)).
- **1.0.0**, *28 Mar 2018*
    - Updating docs and the libs avsc (v5.2.3) and node-rdkafka (v2.1.3) (by [ricardohbin](https://github.com/ricardohbin)).
- **v0.8.1**, *01 Feb 2018*
    - Allow customization of AVSC parse options (thank you [dapetcu21](https://github.com/dapetcu21)).
- **v0.8.0**, *27 Nov 2017*
    - Provides option to fetch all past versions of a topic (thank you [CMTegner](https://github.com/CMTegner)).
    - Provides option to select which topics should be fetched.
- **v0.7.0**, *24 Feb 2017*
    - New mechanism in deserializing messages, the schema id will now be parsed from the message and if this schema id is found in the local registry kafka-avro will use that schema to deserialize. If it is not found then it will use the provided schema type, which would be the last known for the topic.
    - Added `schemaId` property on the consumed messages.
- **v0.6.4**, *23 Feb 2017*
    - Catch errors thrown by the deserializer.
- **v0.6.3**, *20 Feb 2017*
    - Will now pass topic options on getConsumer and getProducer methods.
- **v0.6.2**, *18 Feb 2017*
    - Fixed Magic Byte encoding for large payloads.
- **v0.6.1**, *17 Feb 2017*
    - Don't log consumer log messages (logger, not kafka).
- **v0.6.0**, *16 Feb 2017*
    - **Breaking change**: Consumers will no longer auto-connect, you are required to perform the `connect()` method manually, check the docs.
    - Refactored logging, you can now enable it using an env var, check docs on Logging.
- **v0.5.1**, *15 Feb 2017*
    - Catch errors from `connect()` callbacks for both Consumer and Producer.
- **v0.5.0**, *15 Feb 2017*
    - Upgrade to node-rdkafka `0.7.0-ALPHA.3` which changes the consumer API by decoupling subscribing from consuming.
- **v0.4.3**, *15 Feb 2017*
    - Locked this version to `0.7.0-ALPHA.2` of node-rdkafka which broke BC in `0.7.0-ALPHA.3`.
- **v0.4.2**, *15 Feb 2017*
    - Fixed `connect()` invocation for consumers and producers.
- **v0.4.1**, *10 Feb 2017*
    - Fixed relaying Kafka consumer logs.
- **v0.4.0**, *03 Feb 2017*
    - Refactored all logging to use a central Bunyan logger that is now provided through the static method `KafkaAvro.getLogger()`.
    - Allowed for an Array of strings as topic argument for Consumer's `getReadStream()` method.
- **v0.3.0**, *01 Feb 2017*
    - Now force uses Magic Byte in any occasion when de/serializing.
    - Exposed `serialize()` and `deserialize()` methods.
    - Fixed de/serializing of topics not found in the Schema Registry.
    - Tweaked log namespaces, still more work required to eventize them.
- **v0.2.0**, *30 Jan 2017*
    - Added Confluent's Magic Byte support when encoding and decoding messages.
- **v0.1.2**, *27 Jan 2017*
    - Suppress schema parsing errors.
- **v0.1.1**, *27 Jan 2017*
    - Fix signature of `getConsumer()` method.
- **v0.1.1**, *27 Jan 2017*
    - Expose CODES enum from node-rdkafka.
    - Write more docs, add the event based consuming method.
- **v0.1.0**, *26 Jan 2017*
    - First fully working release.
- **v0.0.1**, *25 Jan 2017*
    - Big Bang

## License

Copyright Waldo, Inc. [Licensed under the MIT](/LICENSE).

[avsc]: https://github.com/mtth/avsc
[node-rdkafka]: https://github.com/Blizzard/node-rdkafka<|MERGE_RESOLUTION|>--- conflicted
+++ resolved
@@ -300,16 +300,13 @@
     * `grunt release:major` for major number jump.
 
 ## Release History
-<<<<<<< HEAD
 - **3.0.0**, *19 Sep 2019* 
     - Adds support for `RecordNameStrategy`(io.confluent.kafka.serializers.subject.RecordNameStrategy) and `TopicRecordNameStrategy`(io.confluent.kafka.serializers.subject.TopicRecordNameStrategy)
 schema subject name strategy. The purpose of the new strategies is to allow to put several event types in the same kafka topic (https://www.confluent.io/blog/put-several-event-types-kafka-topic) (by [pleszczy](github.com/pleszczy))
     - Adds new optional config params `keySubjectStrategy` and `valueSubjectStrategy` to configure schema subject name strategy for message key and value. Supported strategies are
       `[TopicNameStrategy, TopicRecordNameStrategy, RecordNameStrategy]` (by [pleszczy](github.com/pleszczy))
-=======
 - **2.0.0**, *09 Sep 2019*
     - **Breaking change** Update version of node-rdkafka to ~v2.7.1 - this version uses `librdkafka` v1.1.0
->>>>>>> 94a1eaf7
 - **1.2.1**, *06 Sep 2019*
     - Adds a new the optional config param `shouldFailWhenSchemaIsMissing` to let the producer fail when no schema could be found (instead of producing as JSON) (by [bfncs](https://github.com/bfncs))
 - **1.2.0**, *03 March 2019*
