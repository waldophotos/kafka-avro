# kafka-avro

> Node.js bindings for librdkafka with Avro schema serialization.

[![CircleCI](https://circleci.com/gh/waldophotos/kafka-avro/tree/master.svg?style=svg)](https://circleci.com/gh/waldophotos/kafka-avro/tree/master)

The kafka-avro library is a wrapper that combines the [node-rdkafka][node-rdkafka] and [avsc][avsc] libraries to allow for Production and Consumption of messages on kafka validated and serialized by Avro.

## Install

Install the module using NPM:

```
npm install kafka-avro --save
```

## Documentation

The kafka-avro library operates in the following steps:

1. You provide your Kafka Brokers and Schema Registry (SR) Url to a new instance of kafka-avro.
1. You initialize kafka-avro, that will tell the library to query the SR for all registered schemas, evaluate and store them in runtime memory.
1. kafka-avro will then expose the `getConsumer()` and `getProducer()` methods, which both return instances of the corresponding Constructors from the [node-rdkafka][node-rdkafka] library.

The instances of "node-rdkafka" that are returned by kafka-avro are hacked so as to intercept produced and consumed messages and run them by the Avro de/serializer along with Confluent's Schema Registry Magic Byte and Schema Id.

You are highly encouraged to read the ["node-rdkafka" documentation](https://blizzard.github.io/node-rdkafka/current/), as it explains how you can use the Producer and Consumer instances as well as check out the [available configuration options of node-rdkafka](https://github.com/edenhill/librdkafka/blob/2213fb29f98a7a73f22da21ef85e0783f6fd67c4/CONFIGURATION.md).

### node-rdkafka CODES

The `Kafka.CODES` enumeration of constant values provided by the "node-rdkafka" library is also available as a static var at:

```js
const KafkaAvro = require('kafka-avro');

console.log(KafkaAvro.CODES);
```

### Initialize kafka-avro

```js
const KafkaAvro = require('kafka-avro');

const kafkaAvro = new KafkaAvro({
    kafkaBroker: 'localhost:9092',
    schemaRegistry: 'http://localhost:8081',
});

// Query the Schema Registry for all topic-schema's
// fetch them and evaluate them.
kafkaAvro.init()
    .then(function() {
        console.log('Ready to use');
    });
```

### Kafka-avro options

When instantiating kafka-avro you may pass the following options:

* `kafkaBroker` **String REQUIRED** The url or comma delimited strings pointing to your kafka brokers.
* `schemaRegistry` **String REQUIRED** The url to the Schema Registry.
* `schemaRegistryAuth` **Object** Basic auth object to connect to confluent cloud registry `{username: API_KEY, password: API_SECRET}`. Same as Axios basic auth [Request Config](https://github.com/axios/axios#request-config) parameter.
* `topics` **Array of Strings** You may optionally define specific topics to be fetched by kafka-avro vs fetching schemas for all the topics which is the default behavior.
* `fetchAllVersions` **Boolean** Set to true to fetch all versions for each topic, use it when updating of schemas is often in your environment.
* `fetchRefreshRate` **Number** The pooling time (in seconds) to the schemas be fetched and updated in background. This is useful to keep with schemas changes in production. The default value is `0` seconds (disabled).
* `parseOptions` **Object** Schema parse options to pass to `avro.parse()`. `parseOptions.wrapUnions` is set to `true` by default.
* `httpsAgent` **Object** initialized [https Agent class](https://nodejs.org/api/https.html#https_class_https_agent)
* `shouldFailWhenSchemaIsMissing` **Boolean** Set to true if producing a message for which no AVRO schema can be found should throw an error
* `keySubjectStrategy` **String** A SubjectNameStrategy for key. It is used by the Avro serializer to determine the subject name under which the event record schemas should be registered in the schema registry. The default is TopicNameStrategy. Allowed values are [TopicRecordNameStrategy, TopicNameStrategy, RecordNameStrategy]
* `valueSubjectStrategy` **String** A SubjectNameStrategy for value. It is used by the Avro serializer to determine the subject name under which the event record schemas should be registered in the schema registry. The default is TopicNameStrategy. Allowed values are [TopicRecordNameStrategy, TopicNameStrategy, RecordNameStrategy]

### Producer

> NOTICE: You need to initialize kafka-avro before you can produce or consume messages.

By invoking the `kafkaAvro.getProducer()` method, kafka-avro will instantiate a Producer, make it connect and wait for it to be ready before the promise is resolved.

```js
kafkaAvro.getProducer({
  // Options listed bellow
})
    // "getProducer()" returns a Bluebird Promise.
    .then(function(producer) {
        const topicName = 'test';

        producer.on('disconnected', function(arg) {
          console.log('producer disconnected. ' + JSON.stringify(arg));
        });

        const value = {name:'John'};
        const key = 'key';

        // if partition is set to -1, librdkafka will use the default partitioner
        const partition = -1;
        producer.produce(topicName, partition, value, key);
    })
```

What kafka-avro basically does is wrap around node-rdkafka and intercept the produce method to validate and serialize the message.

* [node-rdkafka Producer Tutorial](https://blizzard.github.io/node-rdkafka/current/tutorial-producer_.html)
* [Full list of Producer's options](https://github.com/edenhill/librdkafka/blob/2213fb29f98a7a73f22da21ef85e0783f6fd67c4/CONFIGURATION.md)

### Consumer

> NOTICE: You need to initialize kafka-avro before you can produce or consume messages.

By invoking the `kafkaAvro.getConsumer()` method, kafka-avro will instantiate a Consumer, listen on log, error and disconnect events and return it to you. Depending on the consuming pattern you follow you may or may not need to perform a `connect()`.

#### Consumer using events to consume

When consuming topics using the `data` event you will need to perform a `connect()` as per node-rdkafka documentation:

```js
kafkaAvro.getConsumer({
  'group.id': 'librd-test',
  'socket.keepalive.enable': true,
  'enable.auto.commit': true,
})
  // the "getConsumer()" method will return a bluebird promise.
  .then(function(consumer) {
    // Perform a consumer.connect()
    return new Promise(function (resolve, reject) {
      consumer.on('ready', function() {
        resolve(consumer);
      });

      consumer.connect({}, function(err) {
        if (err) {
          reject(err);
          return;
        }
        resolve(consumer); // depend on Promises' single resolve contract.
      });
    });
  })
  .then(function(consumer) {
    // Subscribe and consume.
    const topicName = 'test';
    consumer.subscribe([topicName]);
    consumer.consume();
    consumer.on('data', function(rawData) {
      console.log('data:', rawData);
    });
  });
```

#### Consumer using streams to consume

```js
kafkaAvro.getConsumerStream({
  'group.id': 'librd-test',
  'socket.keepalive.enable': true,
  'enable.auto.commit': true,
},
{
  'request.required.acks': 1
},
{
  'topics': 'test'
})
  .then(function(stream) {
      stream.on('error', function(err) {
        if (err) console.log(err);
        process.exit(1);
      });

      stream.on('data', function (rawData) {
          console.log('data:', rawData)
      });

      stream.on('error', function(err) {
        console.log(err);
        process.exit(1);
      });

      stream.consumer.on('event.error', function(err) {
        console.log(err);
      })
  });
```


Same deal here, thin wrapper around node-rdkafka and deserialize incoming messages before they reach your consuming method.

* [node-rdkafka Consumer Tutorial](https://blizzard.github.io/node-rdkafka/current/tutorial-consumer.html)
* [Full list of Consumer's options](https://github.com/edenhill/librdkafka/blob/2213fb29f98a7a73f22da21ef85e0783f6fd67c4/CONFIGURATION.md)

#### Consumer Data Object

kafka-avro intercepts all incoming messages and augments the object with two more properties named `parsed` and `parsedKey`, which contained the avro deserialized object's value and key. Here is a breakdown of the properties included in the `message` object you receive when consuming messages:

* `value` **Buffer** The raw message buffer from Kafka.
* `size` **Number** The size of the message.
* `key` **String|Number** Partioning key used.
* `topic` **String** The topic this message comes from.
* `offset` **Number** The Kafka offset.
* `partition` **Number** The kafka partion used.
* `parsed` **Object** The avro deserialized value as a JS Object ltieral.
* `schemaId` **Number** The Registry Value Schema id of the consumed message.
* `parsedKey` **Object** The avro deserialized key as a JS Object ltieral.
* `schemaIdKey` **Number** The Registry Key Schema id of the consumed message.

The KafkaAvro instance also provides the following methods:

### Support for several event types in the same topic
Kafka Avro can support several events types in the same topic. This requires using TopicRecordNameStrategy strategy.

```js
const KafkaAvro = require('kafka-avro');

const kafkaAvro = new KafkaAvro({
    kafkaBroker: 'localhost:9092',
    schemaRegistry: 'http://localhost:8081',
    keySubjectStrategy: "TopicRecordNameStrategy",
    valueSubjectStrategy: "TopicRecordNameStrategy",
});

// Query the Schema Registry for all topic-schema's
// fetch them and evaluate them.
kafkaAvro.init()
    .then(function() {
        console.log('Ready to use');
    });
```

You can read more about this here : https://www.confluent.io/blog/put-several-event-types-kafka-topic/

### Logging

The Kafka Avro library logs messages using the [Bunyan logger](https://github.com/trentm/node-bunyan/). To enable logging you will have to define at least one of the needed ENV variables:

* `KAFKA_AVRO_LOG_LEVEL` Set it a valid Bunyan log level value to activate console logging (Typically you'd need either `info` or `debug` as values.)
* `KAFKA_AVRO_LOG_NO_COLORS` Set this to any value to disable color when logging.


#### KafkaAvro.getLogger()

> **WARNING** The logger will not emit any messages as it was expected, there is an [open issue on Bunyan's repository](https://github.com/trentm/node-bunyan/issues/479) pending a solution on this. So no logging for now.


> **NOTICE** This is a **static method** on the `KafkaAvro` constructor, not the instance. Therefore there is a single logger instance for the whole runtime.

**Returns** {Bunyan.Logger} [Bunyan logger](https://github.com/trentm/node-bunyan/) instance.

```js
const KafkaAvro = require('kafka-avro');
const fmt = require('bunyan-format');

const kafkaLog  = KafkaAvro.getLogger();

kafkaLog.addStream({
    type: 'stream',
    stream: fmt({
        outputMode: 'short',
        levelInString: true,
    }),
    level: 'info',
});
```

Read more about the [bunyan-format package](https://github.com/thlorenz/bunyan-format).

### Helper Methods

#### kafkaAvro.serialize(type, schemaId, value)

Serialize the provided value with Avro, including the magic Byte and schema id provided.

**Returns** {Buffer} Serialized buffer message.

* `type` {avsc.Type} The avro type instance.
* `schemaId` {number} The Schema Id in the SR.
* `value` {*} Any value to serialize.

#### kafkaAvro.deserialize(type, message)

Deserialize the provided message, expects a message that includes Magic Byte and schema id.

**Returns** {*} Deserialized message.

* `type` {avsc.Type} The avro type instance.
* `message` {Buffer} Message in byte code.

## Testing

You can use `docker-compose up` to up all the stack before you call your integration tests with `npm test`. How the integration tests are outside the containers, you will need set you `hosts` file to :

```
127.0.0.1 kafka schema-registry
```


## Releasing

1. Update the changelog bellow.
1. Ensure you are on master.
1. Type: `grunt release`
    * `grunt release:minor` for minor number jump.
    * `grunt release:major` for major number jump.

## Release History
<<<<<<< HEAD
- **3.0.2**, *09 Jan 2020*
    - Adds support for basic authentication to schema registry, using Axios auth Request Config parameter, feature by [Bookaway](github.com/Bookaway).
=======
- **3.0.1**, *13 Jan 2020*
    - Fix a bug to custom strategies `keySubjectStrategy` and `valueSubjectStrategy` - they were not working as expected. The default behavior was not impacted.
    - Little error logs improvements
>>>>>>> e3a6751f
- **3.0.0**, *19 Sep 2019* 
    - Adds support for `RecordNameStrategy`(io.confluent.kafka.serializers.subject.RecordNameStrategy) and `TopicRecordNameStrategy`(io.confluent.kafka.serializers.subject.TopicRecordNameStrategy)
schema subject name strategy. The purpose of the new strategies is to allow to put several event types in the same kafka topic (https://www.confluent.io/blog/put-several-event-types-kafka-topic) (by [pleszczy](github.com/pleszczy))
    - Adds new optional config params `keySubjectStrategy` and `valueSubjectStrategy` to configure schema subject name strategy for message key and value. Supported strategies are
      `[TopicNameStrategy, TopicRecordNameStrategy, RecordNameStrategy]` (by [pleszczy](github.com/pleszczy))
- **2.0.0**, *09 Sep 2019*
    - **Breaking change** Update version of node-rdkafka to ~v2.7.1 - this version uses `librdkafka` v1.1.0
- **1.2.1**, *06 Sep 2019*
    - Adds a new the optional config param `shouldFailWhenSchemaIsMissing` to let the producer fail when no schema could be found (instead of producing as JSON) (by [bfncs](https://github.com/bfncs))
- **1.2.0**, *03 March 2019*
    - Fixed cases when both key and value schemas were available, but the value was being serialized using the key schema (by [macabu](https://github.com/macabu))
    - Support for (de)serialization of keys. Added `parsedKey` and `schemaIdKey` to the consumer data object (by [macabu](https://github.com/macabu))
- **1.1.4**, *27 February 2019*
    - Adding clearInterval on periodic schema update, when dispose() called (by [mbieser](https://github.com/mbieser))
- **1.1.3**, *02 January 2019*
    - Fixing broken `fetchAllVersions` feature (by [ricardohbin](https://github.com/ricardohbin))
- **1.1.2**, *08 November 2018*
    - Handle topics which use identical schemas (by [scottwd9](https://github.com/scottwd9))
- **1.1.1**, *23 August 2018*
    - Set `schemaMeta` for key schemas also (by [eparreno](https://github.com/eparreno))
- **1.1.0**, *06 August 2018*
    - Updating to node-rdkafka v2.3.4 (by [ricardohbin](https://github.com/ricardohbin))
- **1.0.6**, *11 July 2018*
    - Adding the `fetchRefreshRate` parameter, to set a way to update the schemas after the app initialization. (by [ricardohbin](https://github.com/ricardohbin))
- **1.0.5**, *27 June 2018*
    - Fixes kafka-producer to pass timestamp and opaque correctly (by [javierholguera](https://github.com/javierholguera))
- **1.0.4**, *30 May 2018*
    - Allowing schema-registry urls with paths (by [941design](https://github.com/941design))
- **1.0.3**, *28 May 2018*
    - Added support for providing configured https.Agent to support schema-registry using private certificates. (by [scottchapman](https://github.com/scottchapman))
- **1.0.2**, *23 Apr 2018*
    - Using URL module instead of strings to resolve schema registry urls. (by [ricardohbin](https://github.com/ricardohbin))
- **1.0.1**, *03 Apr 2018*
    - **Breaking change**: New consumer stream API, changes in producer and fixing all integration tests (by [ricardohbin](https://github.com/ricardohbin)).
- **1.0.0**, *28 Mar 2018*
    - Updating docs and the libs avsc (v5.2.3) and node-rdkafka (v2.1.3) (by [ricardohbin](https://github.com/ricardohbin)).
- **v0.8.1**, *01 Feb 2018*
    - Allow customization of AVSC parse options (thank you [dapetcu21](https://github.com/dapetcu21)).
- **v0.8.0**, *27 Nov 2017*
    - Provides option to fetch all past versions of a topic (thank you [CMTegner](https://github.com/CMTegner)).
    - Provides option to select which topics should be fetched.
- **v0.7.0**, *24 Feb 2017*
    - New mechanism in deserializing messages, the schema id will now be parsed from the message and if this schema id is found in the local registry kafka-avro will use that schema to deserialize. If it is not found then it will use the provided schema type, which would be the last known for the topic.
    - Added `schemaId` property on the consumed messages.
- **v0.6.4**, *23 Feb 2017*
    - Catch errors thrown by the deserializer.
- **v0.6.3**, *20 Feb 2017*
    - Will now pass topic options on getConsumer and getProducer methods.
- **v0.6.2**, *18 Feb 2017*
    - Fixed Magic Byte encoding for large payloads.
- **v0.6.1**, *17 Feb 2017*
    - Don't log consumer log messages (logger, not kafka).
- **v0.6.0**, *16 Feb 2017*
    - **Breaking change**: Consumers will no longer auto-connect, you are required to perform the `connect()` method manually, check the docs.
    - Refactored logging, you can now enable it using an env var, check docs on Logging.
- **v0.5.1**, *15 Feb 2017*
    - Catch errors from `connect()` callbacks for both Consumer and Producer.
- **v0.5.0**, *15 Feb 2017*
    - Upgrade to node-rdkafka `0.7.0-ALPHA.3` which changes the consumer API by decoupling subscribing from consuming.
- **v0.4.3**, *15 Feb 2017*
    - Locked this version to `0.7.0-ALPHA.2` of node-rdkafka which broke BC in `0.7.0-ALPHA.3`.
- **v0.4.2**, *15 Feb 2017*
    - Fixed `connect()` invocation for consumers and producers.
- **v0.4.1**, *10 Feb 2017*
    - Fixed relaying Kafka consumer logs.
- **v0.4.0**, *03 Feb 2017*
    - Refactored all logging to use a central Bunyan logger that is now provided through the static method `KafkaAvro.getLogger()`.
    - Allowed for an Array of strings as topic argument for Consumer's `getReadStream()` method.
- **v0.3.0**, *01 Feb 2017*
    - Now force uses Magic Byte in any occasion when de/serializing.
    - Exposed `serialize()` and `deserialize()` methods.
    - Fixed de/serializing of topics not found in the Schema Registry.
    - Tweaked log namespaces, still more work required to eventize them.
- **v0.2.0**, *30 Jan 2017*
    - Added Confluent's Magic Byte support when encoding and decoding messages.
- **v0.1.2**, *27 Jan 2017*
    - Suppress schema parsing errors.
- **v0.1.1**, *27 Jan 2017*
    - Fix signature of `getConsumer()` method.
- **v0.1.1**, *27 Jan 2017*
    - Expose CODES enum from node-rdkafka.
    - Write more docs, add the event based consuming method.
- **v0.1.0**, *26 Jan 2017*
    - First fully working release.
- **v0.0.1**, *25 Jan 2017*
    - Big Bang

## License

Copyright Waldo, Inc. [Licensed under the MIT](/LICENSE).

[avsc]: https://github.com/mtth/avsc
[node-rdkafka]: https://github.com/Blizzard/node-rdkafka<|MERGE_RESOLUTION|>--- conflicted
+++ resolved
@@ -301,14 +301,11 @@
     * `grunt release:major` for major number jump.
 
 ## Release History
-<<<<<<< HEAD
-- **3.0.2**, *09 Jan 2020*
+- **3.0.2**, *14 Jan 2020*
     - Adds support for basic authentication to schema registry, using Axios auth Request Config parameter, feature by [Bookaway](github.com/Bookaway).
-=======
 - **3.0.1**, *13 Jan 2020*
     - Fix a bug to custom strategies `keySubjectStrategy` and `valueSubjectStrategy` - they were not working as expected. The default behavior was not impacted.
     - Little error logs improvements
->>>>>>> e3a6751f
 - **3.0.0**, *19 Sep 2019* 
     - Adds support for `RecordNameStrategy`(io.confluent.kafka.serializers.subject.RecordNameStrategy) and `TopicRecordNameStrategy`(io.confluent.kafka.serializers.subject.TopicRecordNameStrategy)
 schema subject name strategy. The purpose of the new strategies is to allow to put several event types in the same kafka topic (https://www.confluent.io/blog/put-several-event-types-kafka-topic) (by [pleszczy](github.com/pleszczy))
