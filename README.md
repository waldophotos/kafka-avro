# kafka-avro

> Node.js bindings for librdkafka with Avro schema serialization.

[![CircleCI](https://circleci.com/gh/pleszczy/kafka-avro/tree/master.svg)](https://circleci.com/gh/pleszczy/kafka-avro/tree/master)

The kafka-avro library is a wrapper that combines the [node-rdkafka][node-rdkafka] and [avsc][avsc] libraries to allow for Production and Consumption of messages on kafka validated and serialized by Avro.

## Install

Install the module using NPM:

```
npm install kafka-avro --save
```

## Documentation

The kafka-avro library operates in the following steps:

1. You provide your Kafka Brokers and Schema Registry (SR) Url to a new instance of kafka-avro.
1. You initialize kafka-avro, that will tell the library to query the SR for all registered schemas, evaluate and store them in runtime memory.
1. kafka-avro will then expose the `getConsumer()` and `getProducer()` methods, which both return instances of the corresponding Constructors from the [node-rdkafka][node-rdkafka] library.

The instances of "node-rdkafka" that are returned by kafka-avro are hacked so as to intercept produced and consumed messages and run them by the Avro de/serializer along with Confluent's Schema Registry Magic Byte and Schema Id.

You are highly encouraged to read the ["node-rdkafka" documentation](https://blizzard.github.io/node-rdkafka/current/), as it explains how you can use the Producer and Consumer instances as well as check out the [available configuration options of node-rdkafka](https://github.com/edenhill/librdkafka/blob/2213fb29f98a7a73f22da21ef85e0783f6fd67c4/CONFIGURATION.md).

### node-rdkafka CODES

The `Kafka.CODES` enumeration of constant values provided by the "node-rdkafka" library is also available as a static var at:

```js
const KafkaAvro = require('kafka-avro');

console.log(KafkaAvro.CODES);
```

### Initialize kafka-avro

```js
const KafkaAvro = require('kafka-avro');

const kafkaAvro = new KafkaAvro({
    kafkaBroker: 'localhost:9092',
    schemaRegistry: 'http://localhost:8081',
});

// Query the Schema Registry for all topic-schema's
// fetch them and evaluate them.
kafkaAvro.init()
    .then(function() {
        console.log('Ready to use');
    });
```

### Kafka-avro options

When instantiating kafka-avro you may pass the following options:

* `kafkaBroker` **String REQUIRED** The url or comma delimited strings pointing to your kafka brokers.
* `schemaRegistry` **String REQUIRED** The url to the Schema Registry.
* `schemaRegistryAuth` **Object** Basic auth object to connect to confluent cloud registry `{username: API_KEY, password: API_SECRET}`. Same as Axios basic auth [Request Config](https://github.com/axios/axios#request-config) parameter.
* `topics` **Array of Strings** You may optionally define specific topics to be fetched by kafka-avro vs fetching schemas for all the topics which is the default behavior.
* `fetchAllVersions` **Boolean** Set to true to fetch all versions for each topic, use it when updating of schemas is often in your environment.
* `fetchRefreshRate` **Number** The pooling time (in seconds) to the schemas be fetched and updated in background. This is useful to keep with schemas changes in production. The default value is `0` seconds (disabled).
* `parseOptions` **Object** Schema parse options to pass to `avro.parse()`. `parseOptions.wrapUnions` is set to `true` by default.
* `httpsAgent` **Object** initialized [https Agent class](https://nodejs.org/api/https.html#https_class_https_agent)
* `shouldFailWhenSchemaIsMissing` **Boolean** Set to true if producing a message for which no AVRO schema can be found should throw an error
* `keySubjectStrategy` **String** A SubjectNameStrategy for key. It is used by the Avro serializer to determine the subject name under which the event record schemas should be registered in the schema registry. The default is TopicNameStrategy. Allowed values are [TopicRecordNameStrategy, TopicNameStrategy, RecordNameStrategy]
* `valueSubjectStrategy` **String** A SubjectNameStrategy for value. It is used by the Avro serializer to determine the subject name under which the event record schemas should be registered in the schema registry. The default is TopicNameStrategy. Allowed values are [TopicRecordNameStrategy, TopicNameStrategy, RecordNameStrategy]

### Producer

> NOTICE: You need to initialize kafka-avro before you can produce or consume messages.

By invoking the `kafkaAvro.getProducer()` method, kafka-avro will instantiate a Producer, make it connect and wait for it to be ready before the promise is resolved.

```js
kafkaAvro.getProducer({
  // Options listed bellow
})
    // "getProducer()" returns a Bluebird Promise.
    .then(function(producer) {
        const topicName = 'test';

        producer.on('disconnected', function(arg) {
          console.log('producer disconnected. ' + JSON.stringify(arg));
        });

        const value = {name:'John'};
        const key = 'key';

        // if partition is set to -1, librdkafka will use the default partitioner
        const partition = -1;
        producer.produce(topicName, partition, value, key);
    })
```

What kafka-avro basically does is wrap around node-rdkafka and intercept the produce method to validate and serialize the message.

* [node-rdkafka Producer Tutorial](https://blizzard.github.io/node-rdkafka/current/tutorial-producer_.html)
* [Full list of Producer's options](https://github.com/edenhill/librdkafka/blob/2213fb29f98a7a73f22da21ef85e0783f6fd67c4/CONFIGURATION.md)

#### How to produce events using TopicRecordNameStrategy or RecordNameStrategy
To produce events using TopicRecordNameStrategy or RecordNameStrategy you need to either define a property `__schemaName` on the object being serialized or name the object like your avro schema and use a new constructor. 
It is is recommended to use `__schemaName` to avoid issues with transpiling and minimization where the constructor name could be `lost`. This will also alway defining a namespace e.g. `org.mypackage.audit.Event`
* Define a property `__schemaName` e.g.
```ts
   class CreatePromotionAuditLogMessage {
    public readonly __schemaName: string = 'org.mypackage.Event';
    constructor(public propertyA: string, public propertyB: string) {}
}
```
This will match to avro schema subject  `${topicName}-org.mypackage.Event` or `org.mypackage.Event`
* Use constructor name
```ts
class CreatePromotionAuditLogMessage {
   constructor(public propertyA: string, public propertyB: string) {}
}

let myObj = new  CreatePromotionAuditLogMessage()
```
This will match to avro schema subject  `${topicName}-CreatePromotionAuditLogMessage` or `CreatePromotionAuditLogMessage`
* NOTE: If you provide schema id by populating property `_id` you can bypass this mechanism altogether. This is useful if you want to use a specific version of schema. Otherwise the producer will always pick the latest version.
e.g. Im registering schema in my application so I know the id of the schema and I dont want to produce schema with the latest version or upgrade to newer version in time.  
### Consumer

> NOTICE: You need to initialize kafka-avro before you can produce or consume messages.

By invoking the `kafkaAvro.getConsumer()` method, kafka-avro will instantiate a Consumer, listen on log, error and disconnect events and return it to you. Depending on the consuming pattern you follow you may or may not need to perform a `connect()`.

#### Consumer using events to consume

When consuming topics using the `data` event you will need to perform a `connect()` as per node-rdkafka documentation:

```js
kafkaAvro.getConsumer({
  'group.id': 'librd-test',
  'socket.keepalive.enable': true,
  'enable.auto.commit': true,
})
  // the "getConsumer()" method will return a bluebird promise.
  .then(function(consumer) {
    // Perform a consumer.connect()
    return new Promise(function (resolve, reject) {
      consumer.on('ready', function() {
        resolve(consumer);
      });

      consumer.connect({}, function(err) {
        if (err) {
          reject(err);
          return;
        }
        resolve(consumer); // depend on Promises' single resolve contract.
      });
    });
  })
  .then(function(consumer) {
    // Subscribe and consume.
    const topicName = 'test';
    consumer.subscribe([topicName]);
    consumer.consume();
    consumer.on('data', function(rawData) {
      console.log('data:', rawData);
    });
  });
```

#### Consumer using streams to consume

```js
kafkaAvro.getConsumerStream({
  'group.id': 'librd-test',
  'socket.keepalive.enable': true,
  'enable.auto.commit': true,
},
{
  'request.required.acks': 1
},
{
  'topics': 'test'
})
  .then(function(stream) {
      stream.on('error', function(err) {
        if (err) console.log(err);
        process.exit(1);
      });

      stream.on('data', function (rawData) {
          console.log('data:', rawData)
      });

      stream.on('error', function(err) {
        console.log(err);
        process.exit(1);
      });

      stream.consumer.on('event.error', function(err) {
        console.log(err);
      })
  });
```


Same deal here, thin wrapper around node-rdkafka and deserialize incoming messages before they reach your consuming method.

* [node-rdkafka Consumer Tutorial](https://blizzard.github.io/node-rdkafka/current/tutorial-consumer.html)
* [Full list of Consumer's options](https://github.com/edenhill/librdkafka/blob/2213fb29f98a7a73f22da21ef85e0783f6fd67c4/CONFIGURATION.md)

#### Consumer Data Object

kafka-avro intercepts all incoming messages and augments the object with two more properties named `parsed` and `parsedKey`, which contained the avro deserialized object's value and key. Here is a breakdown of the properties included in the `message` object you receive when consuming messages:

* `value` **Buffer** The raw message buffer from Kafka.
* `size` **Number** The size of the message.
* `key` **String|Number** Partioning key used.
* `topic` **String** The topic this message comes from.
* `offset` **Number** The Kafka offset.
* `partition` **Number** The kafka partion used.
* `parsed` **Object** The avro deserialized value as a JS Object ltieral.
* `schemaId` **Number** The Registry Value Schema id of the consumed message.
* `parsedKey` **Object** The avro deserialized key as a JS Object ltieral.
* `schemaIdKey` **Number** The Registry Key Schema id of the consumed message.

The KafkaAvro instance also provides the following methods:

### Support for several event types in the same topic
Kafka Avro can support several events types in the same topic. This requires using TopicRecordNameStrategy strategy.

```js
const KafkaAvro = require('kafka-avro');

const kafkaAvro = new KafkaAvro({
    kafkaBroker: 'localhost:9092',
    schemaRegistry: 'http://localhost:8081',
    keySubjectStrategy: "TopicRecordNameStrategy",
    valueSubjectStrategy: "TopicRecordNameStrategy",
});

// Query the Schema Registry for all topic-schema's
// fetch them and evaluate them.
kafkaAvro.init()
    .then(function() {
        console.log('Ready to use');
    });
```

You can read more about this here : https://www.confluent.io/blog/put-several-event-types-kafka-topic/

### Logging

The Kafka Avro library logs messages using the [Bunyan logger](https://github.com/trentm/node-bunyan/). To enable logging you will have to define at least one of the needed ENV variables:

* `KAFKA_AVRO_LOG_LEVEL` Set it a valid Bunyan log level value to activate console logging (Typically you'd need either `info` or `debug` as values.)
* `KAFKA_AVRO_LOG_NO_COLORS` Set this to any value to disable color when logging.


#### KafkaAvro.getLogger()

> **WARNING** The logger will not emit any messages as it was expected, there is an [open issue on Bunyan's repository](https://github.com/trentm/node-bunyan/issues/479) pending a solution on this. So no logging for now.


> **NOTICE** This is a **static method** on the `KafkaAvro` constructor, not the instance. Therefore there is a single logger instance for the whole runtime.

**Returns** {Bunyan.Logger} [Bunyan logger](https://github.com/trentm/node-bunyan/) instance.

```js
const KafkaAvro = require('kafka-avro');
const fmt = require('bunyan-format');

const kafkaLog  = KafkaAvro.getLogger();

kafkaLog.addStream({
    type: 'stream',
    stream: fmt({
        outputMode: 'short',
        levelInString: true,
    }),
    level: 'info',
});
```

Read more about the [bunyan-format package](https://github.com/thlorenz/bunyan-format).

### Helper Methods

#### kafkaAvro.serialize(type, schemaId, value)

Serialize the provided value with Avro, including the magic Byte and schema id provided.

**Returns** {Buffer} Serialized buffer message.

* `type` {avsc.Type} The avro type instance.
* `schemaId` {number} The Schema Id in the SR.
* `value` {*} Any value to serialize.

#### kafkaAvro.deserialize(type, message)

Deserialize the provided message, expects a message that includes Magic Byte and schema id.

**Returns** {*} Deserialized message.

* `type` {avsc.Type} The avro type instance.
* `message` {Buffer} Message in byte code.

## Testing

You can use `docker-compose up` to up all the stack before you call your integration tests with `npm test`. How the integration tests are outside the containers, you will need set you `hosts` file to :

```
127.0.0.1 kafka schema-registry
```


You can use a simple tool called schema-registry-ui to troubleshoot tests failing due to schema issues.
```
kafka docker run --rm -p 8000:8000 \
           -e "SCHEMAREGISTRY_URL=http://schema-registry:8081" \
           landoop/schema-registry-ui
```

## Releasing

1. Update the changelog bellow.
2. Ensure you are on master.
3. Type: `grunt release`
    * `grunt release:minor` for minor number jump.
    * `grunt release:major` for major number jump.

## Release History
<<<<<<< HEAD
- **3.2.2**, *7 Jan 2019* 
    - Fixing a bug introduced in 3.2.0. Schema id was not correctly set by the producer and was always 0
- **3.2.1**, *7 Jan 2019* 
    - Deep coping avsc parse options when registering schema. Avsc will add registry to those options and if we try to parse schema with the same name it will fail if e.g. with fetch all versions enabled, trying to avsc.parse an evolved version of the same schema will throw an exception that there is a duplicate schema in the registry.
- **3.2.0**, *7 Jan 2019* 
    - You can now specify `__id` of the schema when producing. This allows overriding the schema version, otherwise kafka producer will always use the latest version of the schema
- **3.1.0**, *19 Dec 2019* 
    - Adds support avro namespaces
    - Fixing shouldFailWhenSchemaIsMissing property
    - Reimplementing  `RecordNameStrategy`(io.confluent.kafka.serializers.subject.RecordNameStrategy) and `TopicRecordNameStrategy`(io.confluent.kafka.serializers.subject.TopicRecordNameStrategy) to use
    `__schemaName` and using `constructor().name()` as a fallback. Using `__schemaName` will allow defining namespaces and is more reliable then constructor name which sometimes can be `lost` during transpiling or minimizing.
    To use this future you need to define `__schemaName` property on your objects
=======
- **3.0.2**, *14 Jan 2020*
    - Adds support for basic authentication to schema registry, using Axios auth Request Config parameter, feature by [Bookaway](github.com/Bookaway).
- **3.0.1**, *13 Jan 2020*
    - Fix a bug to custom strategies `keySubjectStrategy` and `valueSubjectStrategy` - they were not working as expected. The default behavior was not impacted.
    - Little error logs improvements
>>>>>>> a8e10fbc
- **3.0.0**, *19 Sep 2019* 
    - Adds support for `RecordNameStrategy`(io.confluent.kafka.serializers.subject.RecordNameStrategy) and `TopicRecordNameStrategy`(io.confluent.kafka.serializers.subject.TopicRecordNameStrategy)
schema subject name strategy. The purpose of the new strategies is to allow to put several event types in the same kafka topic (https://www.confluent.io/blog/put-several-event-types-kafka-topic) (by [pleszczy](github.com/pleszczy))
    - Adds new optional config params `keySubjectStrategy` and `valueSubjectStrategy` to configure schema subject name strategy for message key and value. Supported strategies are
      `[TopicNameStrategy, TopicRecordNameStrategy, RecordNameStrategy]` (by [pleszczy](github.com/pleszczy))
- **2.0.0**, *09 Sep 2019*
    - **Breaking change** Update version of node-rdkafka to ~v2.7.1 - this version uses `librdkafka` v1.1.0
- **1.2.1**, *06 Sep 2019*
    - Adds a new the optional config param `shouldFailWhenSchemaIsMissing` to let the producer fail when no schema could be found (instead of producing as JSON) (by [bfncs](https://github.com/bfncs))
- **1.2.0**, *03 March 2019*
    - Fixed cases when both key and value schemas were available, but the value was being serialized using the key schema (by [macabu](https://github.com/macabu))
    - Support for (de)serialization of keys. Added `parsedKey` and `schemaIdKey` to the consumer data object (by [macabu](https://github.com/macabu))
- **1.1.4**, *27 February 2019*
    - Adding clearInterval on periodic schema update, when dispose() called (by [mbieser](https://github.com/mbieser))
- **1.1.3**, *02 January 2019*
    - Fixing broken `fetchAllVersions` feature (by [ricardohbin](https://github.com/ricardohbin))
- **1.1.2**, *08 November 2018*
    - Handle topics which use identical schemas (by [scottwd9](https://github.com/scottwd9))
- **1.1.1**, *23 August 2018*
    - Set `schemaMeta` for key schemas also (by [eparreno](https://github.com/eparreno))
- **1.1.0**, *06 August 2018*
    - Updating to node-rdkafka v2.3.4 (by [ricardohbin](https://github.com/ricardohbin))
- **1.0.6**, *11 July 2018*
    - Adding the `fetchRefreshRate` parameter, to set a way to update the schemas after the app initialization. (by [ricardohbin](https://github.com/ricardohbin))
- **1.0.5**, *27 June 2018*
    - Fixes kafka-producer to pass timestamp and opaque correctly (by [javierholguera](https://github.com/javierholguera))
- **1.0.4**, *30 May 2018*
    - Allowing schema-registry urls with paths (by [941design](https://github.com/941design))
- **1.0.3**, *28 May 2018*
    - Added support for providing configured https.Agent to support schema-registry using private certificates. (by [scottchapman](https://github.com/scottchapman))
- **1.0.2**, *23 Apr 2018*
    - Using URL module instead of strings to resolve schema registry urls. (by [ricardohbin](https://github.com/ricardohbin))
- **1.0.1**, *03 Apr 2018*
    - **Breaking change**: New consumer stream API, changes in producer and fixing all integration tests (by [ricardohbin](https://github.com/ricardohbin)).
- **1.0.0**, *28 Mar 2018*
    - Updating docs and the libs avsc (v5.2.3) and node-rdkafka (v2.1.3) (by [ricardohbin](https://github.com/ricardohbin)).
- **v0.8.1**, *01 Feb 2018*
    - Allow customization of AVSC parse options (thank you [dapetcu21](https://github.com/dapetcu21)).
- **v0.8.0**, *27 Nov 2017*
    - Provides option to fetch all past versions of a topic (thank you [CMTegner](https://github.com/CMTegner)).
    - Provides option to select which topics should be fetched.
- **v0.7.0**, *24 Feb 2017*
    - New mechanism in deserializing messages, the schema id will now be parsed from the message and if this schema id is found in the local registry kafka-avro will use that schema to deserialize. If it is not found then it will use the provided schema type, which would be the last known for the topic.
    - Added `schemaId` property on the consumed messages.
- **v0.6.4**, *23 Feb 2017*
    - Catch errors thrown by the deserializer.
- **v0.6.3**, *20 Feb 2017*
    - Will now pass topic options on getConsumer and getProducer methods.
- **v0.6.2**, *18 Feb 2017*
    - Fixed Magic Byte encoding for large payloads.
- **v0.6.1**, *17 Feb 2017*
    - Don't log consumer log messages (logger, not kafka).
- **v0.6.0**, *16 Feb 2017*
    - **Breaking change**: Consumers will no longer auto-connect, you are required to perform the `connect()` method manually, check the docs.
    - Refactored logging, you can now enable it using an env var, check docs on Logging.
- **v0.5.1**, *15 Feb 2017*
    - Catch errors from `connect()` callbacks for both Consumer and Producer.
- **v0.5.0**, *15 Feb 2017*
    - Upgrade to node-rdkafka `0.7.0-ALPHA.3` which changes the consumer API by decoupling subscribing from consuming.
- **v0.4.3**, *15 Feb 2017*
    - Locked this version to `0.7.0-ALPHA.2` of node-rdkafka which broke BC in `0.7.0-ALPHA.3`.
- **v0.4.2**, *15 Feb 2017*
    - Fixed `connect()` invocation for consumers and producers.
- **v0.4.1**, *10 Feb 2017*
    - Fixed relaying Kafka consumer logs.
- **v0.4.0**, *03 Feb 2017*
    - Refactored all logging to use a central Bunyan logger that is now provided through the static method `KafkaAvro.getLogger()`.
    - Allowed for an Array of strings as topic argument for Consumer's `getReadStream()` method.
- **v0.3.0**, *01 Feb 2017*
    - Now force uses Magic Byte in any occasion when de/serializing.
    - Exposed `serialize()` and `deserialize()` methods.
    - Fixed de/serializing of topics not found in the Schema Registry.
    - Tweaked log namespaces, still more work required to eventize them.
- **v0.2.0**, *30 Jan 2017*
    - Added Confluent's Magic Byte support when encoding and decoding messages.
- **v0.1.2**, *27 Jan 2017*
    - Suppress schema parsing errors.
- **v0.1.1**, *27 Jan 2017*
    - Fix signature of `getConsumer()` method.
- **v0.1.1**, *27 Jan 2017*
    - Expose CODES enum from node-rdkafka.
    - Write more docs, add the event based consuming method.
- **v0.1.0**, *26 Jan 2017*
    - First fully working release.
- **v0.0.1**, *25 Jan 2017*
    - Big Bang

## License

Copyright Waldo, Inc. [Licensed under the MIT](/LICENSE).

[avsc]: https://github.com/mtth/avsc
[node-rdkafka]: https://github.com/Blizzard/node-rdkafka<|MERGE_RESOLUTION|>--- conflicted
+++ resolved
@@ -2,7 +2,7 @@
 
 > Node.js bindings for librdkafka with Avro schema serialization.
 
-[![CircleCI](https://circleci.com/gh/pleszczy/kafka-avro/tree/master.svg)](https://circleci.com/gh/pleszczy/kafka-avro/tree/master)
+[![CircleCI](https://circleci.com/gh/waldophotos/kafka-avro/tree/master.svg?style=svg)](https://circleci.com/gh/waldophotos/kafka-avro/tree/master)
 
 The kafka-avro library is a wrapper that combines the [node-rdkafka][node-rdkafka] and [avsc][avsc] libraries to allow for Production and Consumption of messages on kafka validated and serialized by Avro.
 
@@ -330,7 +330,6 @@
     * `grunt release:major` for major number jump.
 
 ## Release History
-<<<<<<< HEAD
 - **3.2.2**, *7 Jan 2019* 
     - Fixing a bug introduced in 3.2.0. Schema id was not correctly set by the producer and was always 0
 - **3.2.1**, *7 Jan 2019* 
@@ -343,13 +342,11 @@
     - Reimplementing  `RecordNameStrategy`(io.confluent.kafka.serializers.subject.RecordNameStrategy) and `TopicRecordNameStrategy`(io.confluent.kafka.serializers.subject.TopicRecordNameStrategy) to use
     `__schemaName` and using `constructor().name()` as a fallback. Using `__schemaName` will allow defining namespaces and is more reliable then constructor name which sometimes can be `lost` during transpiling or minimizing.
     To use this future you need to define `__schemaName` property on your objects
-=======
 - **3.0.2**, *14 Jan 2020*
     - Adds support for basic authentication to schema registry, using Axios auth Request Config parameter, feature by [Bookaway](github.com/Bookaway).
 - **3.0.1**, *13 Jan 2020*
     - Fix a bug to custom strategies `keySubjectStrategy` and `valueSubjectStrategy` - they were not working as expected. The default behavior was not impacted.
     - Little error logs improvements
->>>>>>> a8e10fbc
 - **3.0.0**, *19 Sep 2019* 
     - Adds support for `RecordNameStrategy`(io.confluent.kafka.serializers.subject.RecordNameStrategy) and `TopicRecordNameStrategy`(io.confluent.kafka.serializers.subject.TopicRecordNameStrategy)
 schema subject name strategy. The purpose of the new strategies is to allow to put several event types in the same kafka topic (https://www.confluent.io/blog/put-several-event-types-kafka-topic) (by [pleszczy](github.com/pleszczy))
