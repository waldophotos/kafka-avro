/**
 * @fileOverview Wrapper for node-rdkafka Producer Ctor, a mixin.
 */
const Promise = require('bluebird');
const cip = require('cip');
const kafka = require('node-rdkafka');
const magicByte = require('./magic-byte');
const log = require('./log.lib').getChild(__filename);

/**
 * Wrapper for node-rdkafka Produce Ctor, a mixin.
 *
 * @constructor
 */
const Producer = module.exports = cip.extend();

/**
 * The wrapper of the node-rdkafka package Producer Ctor.
 *
 * @param {Object} opts Producer general options.
 * @param {Object=} topicOptions Producer topic options.
 * @see https://github.com/edenhill/librdkafka/blob/2213fb29f98a7a73f22da21ef85e0783f6fd67c4/CONFIGURATION.md
 * @return {Promise(kafka.Producer)} A Promise.
 */
Producer.prototype.getProducer = Promise.method(function (opts, topicOptions) {
  if (!opts) {
    opts = {};
  }

  if (!opts['metadata.broker.list']) {
    opts['metadata.broker.list'] = this.kafkaBrokerUrl;
  }

  log.info('getProducer() :: Starting producer with options:', opts);

  const producer = new kafka.Producer(opts, topicOptions);

  this._producers.push(producer);

  // hack node-rdkafka
  producer.__kafkaAvro_produce = producer.produce;
  producer.produce = this._produceWrapper.bind(this, producer);

  return new Promise(function (resolve, reject) {
    producer.on('ready', function () {
      log.debug('getProducer() :: Got "ready" event.');
      resolve(producer);
    });

    producer.connect({}, function (err) {
      if (err) {
        log.error({err}, 'getProducer() :: Connect failed:');
        reject(err);
        return;
      }
      log.debug('getProducer() :: Got "connect()" callback.');
      resolve(producer); // depend on Promises' single resolve contract.
    });
  })
    .return(producer);
});

/**
 * Avro serialization helper.
 *
 * @param {string=} topicName Name of the topic.
 * @param {boolean} isKey Whether the data is the key or value of the schema.
 * @param {*} data Data to be serialized.
 * @private
 */
Producer.prototype._serializeType = function (topicName, isKey, data) {
  // implementing io.confluent.kafka.serializers.subject.TopicRecordNameStrategy
  // FIXME: It will break if code gets minimized
  const subject = `${topicName}-${data.constructor.name}`;

  const schema = isKey === false
    ? this.sr.valueSchemas[subject]
    : this.sr.keySchemas[subject];

  const schemaType = isKey === false
    ? 'value'
    : 'key';

  if (!schema) {
    log.warn('_produceWrapper() :: Warning, did not find topic on SR for subject schema:',
      {
        topic: topicName,
        subject: subject
      });

    if (this.__shouldFailWhenSchemaIsMissing) {
      throw new Error(
        'Unable to serialize message for topic ' + topicName
        + ' and type ' + schemaType + ': schema not found');
    }

    return (typeof data === 'object')
      ? new Buffer(JSON.stringify(data))
      : new Buffer(data);
  } else {
    const schemaId = this.sr.schemaIds[subject + '-' + schemaType];

    return this.serialize(schema, schemaId, data);
  }
};

/**
 * The node-rdkafka produce method wrapper, will validate and serialize
 * the message against the existing schemas.
 *
 * @param {kafka.Producer} producerInstance node-rdkafka instance.
 * @param {string} topicName The topic name.
 * @param {number} partition The partition to produce on.
 * @param {Object} value The message.
 * @param {string|number} key The partitioning key.
 * @param {number} timestamp The create time value.
 * @param {*=} optOpaque Pass vars to receipt handler.
 */
Producer.prototype._produceWrapper = function (producerInstance, topicName,
<<<<<<< HEAD
  partition, value, key, timestamp, optOpaque) {
  const sendKey = key
=======
                                               partition, value, key, timestamp, optOpaque) {
  var sendKey = key
>>>>>>> 95f437a6
    ? this._serializeType(topicName, true, key)
    : null;

  const sendValue = value
    ? this._serializeType(topicName, false, value)
    : null;

  return producerInstance.__kafkaAvro_produce(topicName, partition, sendValue,
    sendKey, timestamp, optOpaque);
};

/**
 * Serialize the message using avro.
 *
 * @param {avsc.Type} type The avro type instance.
 * @param {number} schemaId The schema id.
 * @param {*} value The value to serialize.
 * @return {Buffer} Serialized buffer.
 * @private
 */
Producer.prototype.serialize = function (type, schemaId, value) {
  return magicByte.toMessageBuffer(value, type, schemaId);
};<|MERGE_RESOLUTION|>--- conflicted
+++ resolved
@@ -117,13 +117,8 @@
  * @param {*=} optOpaque Pass vars to receipt handler.
  */
 Producer.prototype._produceWrapper = function (producerInstance, topicName,
-<<<<<<< HEAD
-  partition, value, key, timestamp, optOpaque) {
-  const sendKey = key
-=======
                                                partition, value, key, timestamp, optOpaque) {
   var sendKey = key
->>>>>>> 95f437a6
     ? this._serializeType(topicName, true, key)
     : null;
 
