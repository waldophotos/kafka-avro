--- conflicted
+++ resolved
@@ -50,7 +50,7 @@
 
     producer.connect({}, function (err) {
       if (err) {
-        log.error(err, 'getProducer() :: Connect failed:');
+        log.error({err}, 'getProducer() :: Connect failed:');
         reject(err);
         return;
       }
@@ -81,28 +81,20 @@
   let schema = null;
   let subject = null;
 
-<<<<<<< HEAD
-  if (data.__id != null) {
-    schema = this.sr.schemaTypeById[`schema-${data.__id}`];
-  } else {
-    subject = prepareSubject.call(this, isKey, subject, topicName, data);
-    schema = this.sr.schemas[subject];
-=======
   if (isKey === false) {
-    subject = this.sr.valueSubjectStrategy.prepareSubjectName(topicName, data);
+    subject = this.sr.keySubjectStrategy.prepareSubjectName(topicName, data);
     schema = this.sr.valueSchemas[subject];
   } else {
-    subject = this.sr.keySubjectStrategy.prepareSubjectName(topicName, data);
+    subject = this.sr.valueSubjectStrategy.prepareSubjectName(topicName, data);
     schema = this.sr.keySchemas[subject];
->>>>>>> a8e10fbc
+
   }
 
   if (!schema) {
     log.warn('_produceWrapper() :: Warning, did not find topic on SR for subject schema:',
       {
         topic: topicName,
-        subject: subject,
-        schemaType,
+        subject: subject
       });
 
     if (this.__shouldFailWhenSchemaIsMissing) {
